# 
# LSST Data Management System
# Copyright 2008, 2009, 2010, 2011 LSST Corporation.
# 
# This product includes software developed by the
# LSST Project (http://www.lsst.org/).
#
# This program is free software: you can redistribute it and/or modify
# it under the terms of the GNU General Public License as published by
# the Free Software Foundation, either version 3 of the License, or
# (at your option) any later version.
# 
# This program is distributed in the hope that it will be useful,
# but WITHOUT ANY WARRANTY; without even the implied warranty of
# MERCHANTABILITY or FITNESS FOR A PARTICULAR PURPOSE.  See the
# GNU General Public License for more details.
# 
# You should have received a copy of the LSST License Statement and 
# the GNU General Public License along with this program.  If not, 
# see <http://www.lsstcorp.org/LegalNotices/>.
#
import numpy
from contextlib import contextmanager

from lsst.pex.exceptions import LsstCppException, LengthErrorException
import lsst.afw.geom as afwGeom
from lsst.afw.cameraGeom import TAN_PIXELS
import lsst.afw.image as afwImage
import lsst.pex.config as pexConfig
import lsst.pipe.base as pipeBase
from lsst.meas.astrom.astrom import Astrometry
from lsst.meas.astrom.sip import makeCreateWcsWithSip

class AstrometryConfig(pexConfig.Config):
    solver = pexConfig.ConfigField(
        dtype = Astrometry.ConfigClass,
        doc = "Configuration for the astrometry solver",
    )
    forceKnownWcs = pexConfig.Field(dtype=bool, doc=(
        "Assume that the input image's WCS is correct, without comparing it to any external reality." +
        " (In contrast to using Astrometry.net).  NOTE, if you set this, you probably also want to" +
        " un-set 'solver.calculateSip'; otherwise we'll still try to find a TAN-SIP WCS starting " +
        " from the existing WCS"), default=False)
    rejectThresh = pexConfig.RangeField(dtype=float, default=3.0, doc="Rejection threshold for Wcs fitting",
                                        min=0.0, inclusiveMin=False)
    rejectIter = pexConfig.RangeField(dtype=int, default=3, doc="Rejection iterations for Wcs fitting",
                                      min=0)

class AstrometryTask(pipeBase.Task):
    """Match input sources with a reference catalog and solve for the Wcs

    The actual matching and solving is done by the 'solver'; this Task
    serves as a wrapper for taking into account the known optical distortion.
    """
    ConfigClass = AstrometryConfig

    def __init__(self, schema, **kwds):
        pipeBase.Task.__init__(self, **kwds)
        self.centroidKey = schema.addField("centroid.distorted", type="PointD",
                                           doc="centroid distorted for astrometry solver")
        self.astrometer = None

    @pipeBase.timeMethod
    def run(self, exposure, sources):
        """Match with reference sources and calculate an astrometric solution

        The reference catalog actually used is up to the implementation
        of the solver; it will be manifested in the returned matches as
        a list of ReferenceMatch objects.

        The input sources have the centroid slot moved to a new column
        which has the positions corrected for any known optical distortion;
        the 'solver' (which is instantiated in the 'astrometry' member)
        should therefore simply use the centroids provided by calling
        "getCentroid()" on the individual source records.

        @param exposure Exposure to calibrate
        @param sources SourceCatalog of measured sources
        @return a pipeBase.Struct with fields:
        - matches: Astrometric matches
        - matchMeta: Metadata for astrometric matches
        """
        with self.distortionContext(exposure, sources) as bbox:
            results = self.astrometry(exposure, sources, bbox=bbox)

        if results.matches:
            self.refitWcs(exposure, sources, results.matches)

        return results

    @pipeBase.timeMethod
    def distort(self, exposure, sources):
        """Calculate distorted source positions

        CCD images are often affected by optical distortion that makes
        the astrometric solution higher order than linear.  Unfortunately,
        most (all?) matching algorithms require that the distortion be
        small or zero, and so it must be removed.  We do this by calculating
        (un-)distorted positions, based on a known optical distortion model
        in the Ccd.

        The distortion correction moves sources, so we return the distorted
        bounding box.

        @param[in]     exposure Exposure to process
        @param[in,out] sources  SourceCatalog; getX() and getY() will be used as inputs,
                                with distorted points in "centroid.distorted" field.
        @return bounding box of distorted exposure
        """
        detector = exposure.getDetector()
        pixToTanXYTransform = None
        if detector is None:
            self.log.warn("No detector associated with exposure; assuming null distortion")
        else:
            tanSys = detector.makeCameraSys(TAN_PIXELS)
<<<<<<< HEAD
            if tanSys in detector.getTransformMap():
                pixToTanXYTransform = detector.getTransformMap()[tanSys]
=======
            pixToTanXYTransform = detector.getTransformMap().get(tanSys)

>>>>>>> a5cea3e1
        if pixToTanXYTransform is None:
            self.log.info("Null distortion correction")
            for s in sources:
                s.set(self.centroidKey, s.getCentroid())
            return exposure.getBBox(afwImage.PARENT)

        # Distort source positions
        self.log.info("Applying distortion correction")
        for s in sources:
            s.set(self.centroidKey, pixToTanXYTransform.forwardTransform(s.getCentroid()))

        # Get distorted image size so that astrometry_net does not clip.
        bboxD = afwGeom.Box2D()
        for corner in detector.getCorners(TAN_PIXELS):
            bboxD.include(corner)
        return afwGeom.Box2I(bboxD)

    @contextmanager
    def distortionContext(self, exposure, sources):
        """Context manager that applies and removes distortion

        We move the "centroid" definition in the catalog table to
        point to the distorted positions.  This is undone on exit
        from the context.

        The input Wcs is taken to refer to the coordinate system
        with the distortion correction applied, and hence no shift
        is required when the sources are distorted.  However, after
        Wcs fitting, the Wcs is in the distorted frame so when the
        distortion correction is removed, the Wcs needs to be
        shifted to compensate.

        @param exposure: Exposure holding Wcs
        @param sources: Sources to correct for distortion
        @return bounding box of distorted exposure
        """
        # Apply distortion
        bbox = self.distort(exposure, sources)
        oldCentroidKey = sources.table.getCentroidKey()
        sources.table.defineCentroid(self.centroidKey, sources.table.getCentroidErrKey(),
                                     sources.table.getCentroidFlagKey())
        try:
            yield bbox # Execute 'with' block, providing bbox to 'as' variable
        finally:
            # Un-apply distortion
            sources.table.defineCentroid(oldCentroidKey, sources.table.getCentroidErrKey(),
                                         sources.table.getCentroidFlagKey())
            x0, y0 = exposure.getXY0()
            exposure.getWcs().shiftReferencePixel(-bbox.getMinX() + x0, -bbox.getMinY() + y0)

    @pipeBase.timeMethod
    def astrometry(self, exposure, sources, bbox=None):
        """Solve astrometry to produce WCS

        @param exposure Exposure to process
        @param sources Sources
        @param bbox Bounding box, or None to use exposure
        @return Struct(matches: star matches, matchMeta: match metadata)
        """
        if not self.config.forceKnownWcs:
            self.log.info("Solving astrometry")

        if bbox is None:
            bbox = exposure.getBBox(afwImage.PARENT)

        if not self.astrometer:
            self.astrometer = Astrometry(self.config.solver, log=self.log)

        kwargs = dict(x0=bbox.getMinX(), y0=bbox.getMinY(), imageSize=bbox.getDimensions())
        if self.config.forceKnownWcs:
            self.log.info("Forcing the input exposure's WCS")
            if self.config.solver.calculateSip:
                self.log.warn("'forceKnownWcs' and 'solver.calculateSip' options are both set." +
                              " Will try to compute a TAN-SIP WCS starting from the input WCS.")
            astrom = self.astrometer.useKnownWcs(sources, exposure=exposure, **kwargs)
        else:
            astrom = self.astrometer.determineWcs(sources, exposure, **kwargs)

        if astrom is None or astrom.getWcs() is None:
            raise RuntimeError("Unable to solve astrometry")

        matches = astrom.getMatches()
        matchMeta = astrom.getMatchMetadata()
        if matches is None or len(matches) == 0:
            raise RuntimeError("No astrometric matches")
        self.log.info("%d astrometric matches" %  (len(matches)))

        if not self.config.forceKnownWcs:
            # Note that this is the Wcs for the provided positions, which may be distorted
            exposure.setWcs(astrom.getWcs())

        self.display('astrometry', exposure=exposure, sources=sources, matches=matches)

        return pipeBase.Struct(matches=matches, matchMeta=matchMeta)

    @pipeBase.timeMethod
    def refitWcs(self, exposure, sources, matches):
        """A final Wcs solution after matching and removing distortion

        Specifically, fitting the non-linear part, since the linear
        part has been provided by the matching engine.

        @param exposure Exposure of interest
        @param sources Sources on image (no distortion applied)
        @param matches Astrometric matches

        @return the resolved-Wcs object, or None if config.solver.calculateSip is False.
        """
        sip = None
        if self.config.solver.calculateSip:
            self.log.info("Refitting WCS")
            origMatches = matches
            wcs = exposure.getWcs()

            import lsstDebug
            display = lsstDebug.Info(__name__).display
            frame = lsstDebug.Info(__name__).frame
            pause = lsstDebug.Info(__name__).pause

            def fitWcs(initialWcs, title=None):
                """Do the WCS fitting and display of the results"""
                sip = makeCreateWcsWithSip(matches, initialWcs, self.config.solver.sipOrder)
                resultWcs = sip.getNewWcs()
                if display:
                    showAstrometry(exposure, resultWcs, origMatches, matches, frame=frame,
                                   title=title, pause=pause)
                return resultWcs, sip.getScatterOnSky()

            numRejected = 0
            try:
                for i in range(self.config.rejectIter):
                    wcs, scatter = fitWcs(wcs, title="Iteration %d" % i)

                    ref = numpy.array([wcs.skyToPixel(m.first.getCoord()) for m in matches])
                    src = numpy.array([m.second.getCentroid() for m in matches])
                    diff = ref - src
                    rms = diff.std()
                    trimmed = []
                    for d, m in zip(diff, matches):
                        if numpy.all(numpy.abs(d) < self.config.rejectThresh*rms):
                            trimmed.append(m)
                        else:
                            numRejected += 1
                    if len(matches) == len(trimmed):
                        break
                    matches = trimmed

                # Final fit after rejection iterations
                wcs, scatter = fitWcs(wcs, title="Final astrometry")

            except LsstCppException as e:
                if not isinstance(e.message, LengthErrorException):
                    raise
                self.log.warn("Unable to fit SIP: %s" % e)

            self.log.info("Astrometric scatter: %f arcsec (%s non-linear terms, %d matches, %d rejected)" %
                          (scatter.asArcseconds(), "with" if wcs.hasDistortion() else "without",
                           len(matches), numRejected))
            exposure.setWcs(wcs)

            # Apply WCS to sources
            for index, source in enumerate(sources):
                sky = wcs.pixelToSky(source.getX(), source.getY())
                source.setCoord(sky)
        else:
            self.log.warn("Not calculating a SIP solution; matches may be suspect")
        
        self.display('astrometry', exposure=exposure, sources=sources, matches=matches)

        return sip


def showAstrometry(exposure, wcs, allMatches, useMatches, frame=0, title=None, pause=False):
    """Show results of astrometry fitting

    @param exposure: Image to display
    @param wcs: Astrometric solution
    @param allMatches: List of all astrometric matches (including rejects)
    @param useMatches: List of used astrometric matches
    @param frame: Frame number for display
    @param title: Title for display
    @param pause: Pause to allow viewing of the display and optional debugging?
    """
    import lsst.afw.display.ds9 as ds9
    ds9.mtv(exposure, frame=frame, title=title)

    useIndices = set(m.second.getId() for m in useMatches)

    radii = []
    with ds9.Buffering():
        for i, m in enumerate(allMatches):
            x, y = m.second.getX(), m.second.getY()
            pix = wcs.skyToPixel(m.first.getCoord())

            isUsed = m.second.getId() in useIndices
            if isUsed:
                radii.append(numpy.hypot(pix[0] - x, pix[1] - y))

            color = ds9.YELLOW if isUsed else ds9.RED

            ds9.dot("+", x, y, size=10, frame=frame, ctype=color)
            ds9.dot("x", pix[0], pix[1], size=10, frame=frame, ctype=color)

    radii = numpy.array(radii)
    print "<dr> = %.4g +- %.4g pixels [%d/%d matches]" % (radii.mean(), radii.std(),
                                                          len(useMatches), len(allMatches))

    if pause:
        import sys
        while True:
            try:
                reply = raw_input("Debugging? [p]db [q]uit; any other key to continue... ").strip()
            except EOFError:
                reply = ""

            reply = reply.split()
            if len(reply) > 1:
                reply, _ = reply[0], reply[1:]
            if reply == "p":
                import pdb;pdb.set_trace()
            elif reply == "q":
                sys.exit(1)
            else:
                break<|MERGE_RESOLUTION|>--- conflicted
+++ resolved
@@ -113,13 +113,8 @@
             self.log.warn("No detector associated with exposure; assuming null distortion")
         else:
             tanSys = detector.makeCameraSys(TAN_PIXELS)
-<<<<<<< HEAD
-            if tanSys in detector.getTransformMap():
-                pixToTanXYTransform = detector.getTransformMap()[tanSys]
-=======
             pixToTanXYTransform = detector.getTransformMap().get(tanSys)
 
->>>>>>> a5cea3e1
         if pixToTanXYTransform is None:
             self.log.info("Null distortion correction")
             for s in sources:
