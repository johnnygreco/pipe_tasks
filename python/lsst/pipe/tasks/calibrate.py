# 
# LSST Data Management System
# Copyright 2008, 2009, 2010, 2011 LSST Corporation.
# 
# This product includes software developed by the
# LSST Project (http://www.lsst.org/).
#
# This program is free software: you can redistribute it and/or modify
# it under the terms of the GNU General Public License as published by
# the Free Software Foundation, either version 3 of the License, or
# (at your option) any later version.
# 
# This program is distributed in the hope that it will be useful,
# but WITHOUT ANY WARRANTY; without even the implied warranty of
# MERCHANTABILITY or FITNESS FOR A PARTICULAR PURPOSE.  See the
# GNU General Public License for more details.
# 
# You should have received a copy of the LSST License Statement and 
# the GNU General Public License along with this program.  If not, 
# see <http://www.lsstcorp.org/LegalNotices/>.
#
import math

import lsst.daf.base as dafBase
import lsst.pex.config as pexConfig
import lsst.afw.detection as afwDet
import lsst.afw.table as afwTable
import lsst.meas.algorithms as measAlg
import lsst.pipe.base as pipeBase
from lsst.meas.photocal import PhotoCalTask
from .astrometry import AstrometryTask
from .repair import RepairTask
from .measurePsf import MeasurePsfTask

class InitialPsfConfig(pexConfig.Config):
    """Describes the initial PSF used for detection and measurement before we do PSF determination."""

    model = pexConfig.ChoiceField(
        dtype = str,
        doc = "PSF model type",
        default = "SingleGaussian",
        allowed = {
            "SingleGaussian": "Single Gaussian model",
            "DoubleGaussian": "Double Gaussian model",
        },
    )
    fwhm = pexConfig.Field(
        dtype = float,
        doc = "FWHM of PSF model (arcsec)",
        default = 1.0,
    )
    size = pexConfig.Field(
        dtype = int,
        doc = "Size of PSF model (pixels)",
        default = 15,
    )

class CalibrateConfig(pexConfig.Config):
    initialPsf = pexConfig.ConfigField(dtype=InitialPsfConfig, doc=InitialPsfConfig.__doc__)
    doBackground = pexConfig.Field(
        dtype = bool,
        doc = "Subtract background (after computing it, if not supplied)?",
        default = True,
    )
    doPsf = pexConfig.Field(
        dtype = bool,
        doc = "Perform PSF fitting?",
        default = True,
    )
    doComputeApCorr = pexConfig.Field(
        dtype = bool,
        doc = "Calculate the aperture correction?",
        default = True,
    )
    doAstrometry = pexConfig.Field(
        dtype = bool,
        doc = "Compute astrometric solution?",
        default = True,
    )
    doPhotoCal = pexConfig.Field(
        dtype = bool,
        doc = "Compute photometric zeropoint?",
        default = True,
    )
    background = pexConfig.ConfigField(
        dtype = measAlg.estimateBackground.ConfigClass,
        doc = "Background estimation configuration"
        )
    repair       = pexConfig.ConfigurableField(target = RepairTask, doc = "")
    detection    = pexConfig.ConfigurableField(
        target = measAlg.SourceDetectionTask,
        doc = "Initial (high-threshold) detection phase for calibration",
    )
    initialMeasurement = pexConfig.ConfigurableField(
        target = measAlg.SourceMeasurementTask,
        doc = "Initial measurements used to feed PSF determination and aperture correction determination",
    )
    measurePsf   = pexConfig.ConfigurableField(target = MeasurePsfTask, doc = "")
    measurement = pexConfig.ConfigurableField(
        target = measAlg.SourceMeasurementTask,
        doc = "Post-PSF-determination measurements used to feed other calibrations",
    )
    computeApCorr = pexConfig.ConfigField(dtype = measAlg.ApertureCorrectionConfig,
                                          doc = measAlg.ApertureCorrectionConfig.__doc__)
    astrometry    = pexConfig.ConfigurableField(target = AstrometryTask, doc = "")
    photocal      = pexConfig.ConfigurableField(target = PhotoCalTask, doc="")

    def validate(self):
        pexConfig.Config.validate(self)
        if self.doPsf and (self.doPhotoCal or self.doComputeApCorr or self.doAstrometry):
            if self.initialMeasurement.prefix == self.measurement.prefix:
                raise ValueError("CalibrateConfig.initialMeasurement and CalibrateConfig.measurement "\
                                     "have the same prefix; field names may clash.")
        if self.doComputeApCorr and not self.doPsf:
            raise ValueError("Cannot compute aperture correction without doing PSF determination")
        if self.measurement.doApplyApCorr and not self.doComputeApCorr:
            raise ValueError("Cannot apply aperture correction without computing it")
        if self.doPhotoCal and not self.doAstrometry:
            raise ValueError("Cannot do photometric calibration without doing astrometric matching")

    def setDefaults(self):
        self.detection.includeThresholdMultiplier = 10.0
        self.initialMeasurement.prefix = "initial."
        self.initialMeasurement.doApplyApCorr = False
        self.background.binSize = 1024
        self.computeApCorr.alg1.name = "flux.psf"
        self.computeApCorr.alg2.name = "flux.sinc"
        

class CalibrateTask(pipeBase.Task):
    """Calibrate an exposure: measure PSF, subtract background, etc.
    """
    ConfigClass = CalibrateConfig

    def __init__(self, **kwargs):
        pipeBase.Task.__init__(self, **kwargs)
        self.schema = afwTable.SourceTable.makeMinimalSchema()
        self.algMetadata = dafBase.PropertyList()
        self.makeSubtask("repair")
        self.makeSubtask("detection", schema=self.schema)
        self.makeSubtask("initialMeasurement", schema=self.schema, algMetadata=self.algMetadata)
        self.makeSubtask("measurePsf", schema=self.schema)
        self.makeSubtask("measurement", schema=self.schema, algMetadata=self.algMetadata)
        self.makeSubtask("astrometry", schema=self.schema)
        self.makeSubtask("photocal", schema=self.schema)

    def getCalibKeys(self):
        """
        Return a sequence of schema keys that represent fields that should be propagated from
        icSrc to src by ProcessCcdTask.
        """
        return (self.measurePsf.candidateKey, self.measurePsf.usedKey)

    @pipeBase.timeMethod
    def run(self, exposure, defects=None, idFactory=None):
        """Calibrate an exposure: measure PSF, subtract background, measure astrometry and photometry

        @param[in,out]  exposure   Exposure to calibrate; measured PSF will be installed there as well
        @param[in]      defects    List of defects on exposure
        @param[in]      idFactory  afw.table.IdFactory to use for source catalog.
        @return a pipeBase.Struct with fields:
        - psf: Point spread function
        - apCorr: Aperture correction
        - sources: Sources used in calibration
        - matches: Astrometric matches
        - matchMeta: Metadata for astrometric matches
        - photocal: Output of photocal subtask
        """
        assert exposure is not None, "No exposure provided"

        self.installInitialPsf(exposure)
        if idFactory is None:
            idFactory = afwTable.IdFactory.makeSimple()

        keepCRs = True                  # At least until we know the PSF
        self.repair.run(exposure, defects=defects, keepCRs=keepCRs)
        self.display('repair', exposure=exposure)

        if self.config.doBackground:
            with self.timer("background"):
                bg, exposure = measAlg.estimateBackground(exposure, self.config.background, subtract=True)
                del bg

            self.display('background', exposure=exposure)
        table = afwTable.SourceTable.make(self.schema, idFactory)
        table.setMetadata(self.algMetadata)
        detRet = self.detection.makeSourceCatalog(table, exposure)
        sources = detRet.sources

        if self.config.doPsf:
            self.initialMeasurement.measure(exposure, sources)

            if self.config.doAstrometry:
                astromRet = self.astrometry.run(exposure, sources)
                matches = astromRet.matches
            else:
                # If doAstrometry is False, we force the Star Selector to either make them itself
                # or hope it doesn't need them.
                matches = None
            psfRet = self.measurePsf.run(exposure, sources, matches=matches)
            cellSet = psfRet.cellSet
            psf = psfRet.psf
        else:
            psf, cellSet = None, None

        # Wash, rinse, repeat with proper PSF

        if self.config.doPsf:
            self.repair.run(exposure, defects=defects, keepCRs=None)
            self.display('repair', exposure=exposure)

        if self.config.doBackground:   # is repeating this necessary?  (does background depend on PSF model?)
            with self.timer("background"):
                # Subtract background
                background, exposure = measAlg.estimateBackground(
                    exposure, self.config.background, subtract=True,
                    statsKeys=('BGMEAN2', 'BGVAR2'))
                self.log.log(self.log.INFO, "Fit and subtracted background")

            self.display('background', exposure=exposure)

        if self.config.doComputeApCorr or self.config.doAstrometry or self.config.doPhotoCal:
            self.measurement.measure(exposure, sources)   # don't use run, because we don't have apCorr yet

        if self.config.doComputeApCorr:
            assert(self.config.doPsf)
            apCorr = self.computeApCorr(exposure, cellSet)
        else:
            apCorr = None

        if self.measurement.config.doApplyApCorr:
            assert(apCorr is not None)
            self.measurement.applyApCorr(sources, apCorr)

        if self.config.doAstrometry:
            astromRet = self.astrometry.run(exposure, sources)
            matches = astromRet.matches
            matchMeta = astromRet.matchMeta
        else:
            matches, matchMeta = None, None

        if self.config.doPhotoCal:
            assert(matches is not None)
<<<<<<< HEAD
            photocalRet = self.photocal.run(matches, exposure.getFilter().getName())
            self.log.info("Photometric zero-point: %f" % photocalRet.calib.getMagnitude(1.0))
            exposure.getCalib().setFluxMag0(photocalRet.calib.getFluxMag0())
=======
            try:
                photocalRet = self.photocal.run(exposure, matches)
            except Exception, e:
                self.log.log(self.log.WARN, "Failed to determine photometric zero-point: %s" % e)
                photocalRet = None
                
            if photocalRet:
                self.log.log(self.log.INFO, "Photometric zero-point: %f" % photocalRet.photocal.getMag(1.0))
                exposure.getCalib().setFluxMag0(photocalRet.photocal.getFlux(0))
                metadata = exposure.getMetadata()
                # convert to (mag/sec/adu) for metadata
                try:
                    magZero = photocalRet.zp - 2.5 * math.log10(exposure.getCalib().getExptime() )
                    metadata.set('MAGZERO', magZero)
                except:
                    self.log.warn("Could not set normalized MAGZERO in header: no exposure time")
                metadata.set('MAGZERO_RMS', photocalRet.sigma)
                metadata.set('MAGZERO_NOBJ', photocalRet.ngood)
                metadata.set('COLORTERM1', 0.0)
                metadata.set('COLORTERM2', 0.0)
                metadata.set('COLORTERM3', 0.0)    
>>>>>>> 3c72440d
        else:
            photocalRet = None

        self.display('calibrate', exposure=exposure, sources=sources, matches=matches)

        return pipeBase.Struct(
            exposure = exposure,
            psf = psf,
            apCorr = apCorr,
            sources = sources,
            matches = matches,
            matchMeta = matchMeta,
            photocal = photocalRet,
        )

    def installInitialPsf(self, exposure):
        """Initialise the calibration procedure by setting the PSF to a configuration-defined guess.

        @param[in,out] exposure Exposure to process; fake PSF will be installed here.
        """
        assert exposure, "No exposure provided"
        
        wcs = exposure.getWcs()
        assert wcs, "No wcs in exposure"

        model = self.config.initialPsf.model
        fwhm = self.config.initialPsf.fwhm / wcs.pixelScale().asArcseconds()
        size = self.config.initialPsf.size
        self.log.log(self.log.INFO, "installInitialPsf fwhm=%s pixels; size=%s pixels" % (fwhm, size))
        psf = afwDet.createPsf(model, size, size, fwhm/(2*math.sqrt(2*math.log(2))))
        exposure.setPsf(psf)

    @pipeBase.timeMethod
    def computeApCorr(self, exposure, cellSet):
        """Measure aperture correction

        @param exposure Exposure to process
        @param cellSet Set of cells of PSF stars
        """
        assert exposure, "No exposure provided"
        assert cellSet, "No cellSet provided"
        metadata = dafBase.PropertyList()
        apCorr = measAlg.ApertureCorrection(exposure, cellSet, metadata, self.config.computeApCorr, self.log)
        x0, y0 = exposure.getXY0()
        x, y = exposure.getWidth() / 2.0 + x0, exposure.getHeight() / 2.0 + y0
        value, error = apCorr.computeAt(x, y)
        self.log.log(self.log.INFO, "Central aperture correction using %d/%d stars: %f +/- %f" %
                     (metadata.get("numGoodStars"), metadata.get("numAvailStars"), value, error))
        for key in metadata.names():
            self.metadata.add("apCorr.%s" % key, metadata.get(key))
        # XXX metadata?
        return apCorr<|MERGE_RESOLUTION|>--- conflicted
+++ resolved
@@ -241,11 +241,6 @@
 
         if self.config.doPhotoCal:
             assert(matches is not None)
-<<<<<<< HEAD
-            photocalRet = self.photocal.run(matches, exposure.getFilter().getName())
-            self.log.info("Photometric zero-point: %f" % photocalRet.calib.getMagnitude(1.0))
-            exposure.getCalib().setFluxMag0(photocalRet.calib.getFluxMag0())
-=======
             try:
                 photocalRet = self.photocal.run(exposure, matches)
             except Exception, e:
@@ -253,8 +248,8 @@
                 photocalRet = None
                 
             if photocalRet:
-                self.log.log(self.log.INFO, "Photometric zero-point: %f" % photocalRet.photocal.getMag(1.0))
-                exposure.getCalib().setFluxMag0(photocalRet.photocal.getFlux(0))
+                self.log.info("Photometric zero-point: %f" % photocalRet.calib.getMagnitude(1.0))
+                exposure.getCalib().setFluxMag0(photocalRet.calib.getFluxMag0())
                 metadata = exposure.getMetadata()
                 # convert to (mag/sec/adu) for metadata
                 try:
@@ -267,7 +262,6 @@
                 metadata.set('COLORTERM1', 0.0)
                 metadata.set('COLORTERM2', 0.0)
                 metadata.set('COLORTERM3', 0.0)    
->>>>>>> 3c72440d
         else:
             photocalRet = None
 
