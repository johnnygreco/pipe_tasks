--- conflicted
+++ resolved
@@ -56,52 +56,7 @@
         self.isr.methodList = ["doConversionForIsr", "doSaturationDetection",
                                "doOverscanCorrection", "doVariance", "doFlatCorrection"]
         self.isr.doWrite = False
-<<<<<<< HEAD
 
-=======
-        
-        self.calibrate.repair.doCosmicRay = True
-        self.calibrate.repair.cosmicray.nCrPixelMax = 100000
-        self.calibrate.background.binSize = 1024
-        
-        # PSF determination
-        self.calibrate.measurePsf.starSelector.name = "secondMoment"
-        self.calibrate.measurePsf.psfDeterminer.name = "pca"
-        self.calibrate.measurePsf.starSelector["secondMoment"].clumpNSigma = 2.0
-        self.calibrate.measurePsf.psfDeterminer["pca"].nEigenComponents = 4
-        self.calibrate.measurePsf.psfDeterminer["pca"].kernelSize = 7
-        self.calibrate.measurePsf.psfDeterminer["pca"].spatialOrder = 2
-        self.calibrate.measurePsf.psfDeterminer["pca"].kernelSizeMin = 25
-        
-        # Final photometry
-        self.photometry.detect.thresholdValue = 5.0
-        self.photometry.detect.includeThresholdMultiplier = 1.0
-        self.photometry.measure.source.astrom = "SDSS"
-        self.photometry.measure.source.apFlux = "SINC"
-        self.photometry.measure.source.modelFlux = "GAUSSIAN"
-        self.photometry.measure.source.psfFlux = "PSF"
-        self.photometry.measure.source.shape = "SDSS"
-        self.photometry.measure.astrometry.names = ["GAUSSIAN", "NAIVE", "SDSS"]
-        self.photometry.measure.shape.names = ["SDSS"]
-        self.photometry.measure.photometry.names = ["NAIVE", "GAUSSIAN", "PSF", "SINC"]
-        self.photometry.measure.photometry["GAUSSIAN"].shiftmax = 10.0
-        self.photometry.measure.photometry["SINC"].radius = 7.0
-        self.photometry.measure.photometry["NAIVE"].radius = self.photometry.measure.photometry["SINC"].radius
-        
-        # Initial photometry
-        self.calibrate.photometry.detect.thresholdValue = 5.0
-        self.calibrate.photometry.detect.includeThresholdMultiplier = 10.0
-        self.calibrate.photometry.measure = self.photometry.measure
-        
-        # Aperture correction
-        self.calibrate.apCorr.alg1.name = "PSF"
-        self.calibrate.apCorr.alg2.name = "SINC"
-        self.calibrate.apCorr.alg1[self.calibrate.apCorr.alg1.name] = \
-            self.photometry.measure.photometry[self.calibrate.apCorr.alg1.name]
-        self.calibrate.apCorr.alg2[self.calibrate.apCorr.alg2.name] = \
-            self.photometry.measure.photometry[self.calibrate.apCorr.alg2.name]
-        
->>>>>>> ff11bd6e
 class ProcessCcdTask(pipeBase.Task):
     """Process a CCD"""
     ConfigClass = ProcessCcdConfig
@@ -140,7 +95,6 @@
             calib = self.calibrate.run(exposure)
             exposure = calib.exposure
             if self.config.doWriteCalibrate:
-<<<<<<< HEAD
                 sensorRef.put(exposure, 'calexp')
                 sensorRef.put(calib.sources, 'icSrc')
                 if calib.psf is not None:
@@ -151,18 +105,6 @@
                     normalizedMatches = afwTable.packMatches(calib.matches)
                     normalizedMatches.table.setMetadata(calib.matchMeta)
                     sensorRef.put(normalizedMatches, 'icMatch')
-=======
-                if calib.sources:
-                    sensorRef.put(afwDet.PersistableSourceVector(calib.sources), 'icSrc')
-                if calib.psf:
-                    sensorRef.put(calib.psf, 'psf')
-                if calib.apCorr:
-                    #sensorRef.put(calib.apCorr, 'apcorr')
-                    pass
-                if calib.matches:
-                    sensorRef.put(afwDet.PersistableSourceMatchVector(calib.matches, calib.matchMeta),
-                               'icMatch')
->>>>>>> ff11bd6e
         else:
             calib = None
 
@@ -185,19 +127,10 @@
                 apCorr = sensorRef.get("apCorr")
             else:
                 apCorr = calib.apCorr
-<<<<<<< HEAD
             self.measurement.run(exposure, sources, apCorr)
  
         if self.config.doWriteSources:
             sensorRef.put(sources, 'src')
-            pass
-=======
-            phot = self.photometry.run(ccdExposure, psf, apcorr=apCorr)
-            if self.config.doWritePhotometry:
-                sensorRef.put(afwDet.PersistableSourceVector(phot.sources), 'src')
-        else:
-            phot, psf, apCorr = None, None, None
->>>>>>> ff11bd6e
 
         if self.config.doWriteCalibrate:
             sensorRef.put(exposure, 'calexp')
