--- conflicted
+++ resolved
@@ -92,12 +92,7 @@
             self.makeSubtask("measurement", schema=self.schema, algMetadata=self.algMetadata)
 
     @pipeBase.timeMethod
-<<<<<<< HEAD
     def run(self, sensorRef, sources=None):
-        self.log.info("Processing %s" % (sensorRef.dataId))
-        psf = None
-=======
-    def run(self, sensorRef):
         """Process one CCD
         
         @param sensorRef: sensor-level butler data reference
@@ -120,25 +115,18 @@
         postIsrExposure = None
         calExposure = None
         calib = None
-        source = None
+        sources = None
+        psf = None
         
->>>>>>> 69a3effa
         if self.config.doIsr:
             postIsrExposure = self.isr.run(sensorRef).exposure
 
         if self.config.doCalibrate:
-<<<<<<< HEAD
-            if exposure is None:
-                exposure = sensorRef.get('postISRCCD')
-            calib = self.calibrate.run(exposure)
-            exposure = calib.exposure
-            psf = calib.psf
-=======
             if postIsrExposure is None:
                 postIsrExposure = sensorRef.get('postISRCCD')
             calib = self.calibrate.run(postIsrExposure, idFactory=idFactory)
+            psf = calib.psf
             calExposure = calib.exposure
->>>>>>> 69a3effa
             if self.config.doWriteCalibrate:
                 sensorRef.put(calExposure, 'calexp')
                 sensorRef.put(calib.sources, 'icSrc')
@@ -159,9 +147,7 @@
                 calExposure.setPsf(sensorRef.get('psf'))
             table = afwTable.SourceTable.make(self.schema, idFactory)
             table.setMetadata(self.algMetadata)
-<<<<<<< HEAD
-            detRet = self.detection.makeSourceCatalog(table, exposure)
-            sources = detRet.sources
+            sources = self.detection.makeSourceCatalog(table, calExposure).sources
 
         if self.config.doDeblend:
             if exposure is None:
@@ -173,11 +159,6 @@
             assert(psf)
             assert(sources)
             self.deblend.run(exposure, sources, psf)
-=======
-            sources = self.detection.makeSourceCatalog(table, calExposure).sources
-        else:
-            sources  = None
->>>>>>> 69a3effa
 
         if self.config.doMeasurement:
             assert(sources is not None)
