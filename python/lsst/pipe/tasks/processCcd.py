#!/usr/bin/env python
#
# LSST Data Management System
# Copyright 2008, 2009, 2010 LSST Corporation.
#
# This product includes software developed by the
# LSST Project (http://www.lsst.org/).
#
# This program is free software: you can redistribute it and/or modify
# it under the terms of the GNU General Public License as published by
# the Free Software Foundation, either version 3 of the License, or
# (at your option) any later version.
#
# This program is distributed in the hope that it will be useful,
# but WITHOUT ANY WARRANTY; without even the implied warranty of
# MERCHANTABILITY or FITNESS FOR A PARTICULAR PURPOSE.    See the
# GNU General Public License for more details.
#
# You should have received a copy of the LSST License Statement and
# the GNU General Public License along with this program.  If not,
# see <http://www.lsstcorp.org/LegalNotices/>.
#
import lsst.pex.config as pexConfig
import lsst.pipe.base as pipeBase
import lsst.daf.base as dafBase
import lsst.afw.table as afwTable
from lsst.meas.algorithms import SourceDetectionTask, SourceMeasurementTask, SourceDeblendTask
from lsst.ip.isr import IsrTask
from lsst.pipe.tasks.calibrate import CalibrateTask

class ProcessCcdConfig(pexConfig.Config):
    """Config for ProcessCcd"""
    doIsr = pexConfig.Field(dtype=bool, default=True, doc = "Perform ISR?")
    doCalibrate = pexConfig.Field(dtype=bool, default=True, doc = "Perform calibration?")
    doDetection = pexConfig.Field(dtype=bool, default=True, doc = "Detect sources?")
    ## NOTE, default this to False until it is fully vetted; #2138
    doDeblend = pexConfig.Field(dtype=bool, default=False, doc = "Deblend sources?")
    doMeasurement = pexConfig.Field(dtype=bool, default=True, doc = "Measure sources?")
    doWriteCalibrate = pexConfig.Field(dtype=bool, default=True, doc = "Write calibration results?")
    doWriteSources = pexConfig.Field(dtype=bool, default=True, doc = "Write sources?")
    doWriteHeavyFootprintsInSources = pexConfig.Field(dtype=bool, default=False,
                                                      doc = "Include HeavyFootprint data in source table?")
    isr = pexConfig.ConfigurableField(
        target = IsrTask,
        doc = "Instrumental Signature Removal",
    )
    calibrate = pexConfig.ConfigurableField(
        target = CalibrateTask,
        doc = "Calibration (inc. high-threshold detection and measurement)",
    )
    detection = pexConfig.ConfigurableField(
        target = SourceDetectionTask,
        doc = "Low-threshold detection for final measurement",
    )
    deblend = pexConfig.ConfigurableField(
        target = SourceDeblendTask,
        doc = "Split blended sources into their components",
    )
    measurement = pexConfig.ConfigurableField(
        target = SourceMeasurementTask,
        doc = "Final source measurement on low-threshold detections",
    )

    def validate(self):
        pexConfig.Config.validate(self)
        if self.doMeasurement and not self.doDetection:
            raise ValueError("Cannot run source measurement without source detection.")
        if self.doDeblend and not self.doDetection:
            raise ValueError("Cannot run source deblending without source detection.")
        if self.doWriteHeavyFootprintsInSources and not self.doWriteSources:
            raise ValueError("Cannot write HeavyFootprints (doWriteHeavyFootprintsInSources) without doWriteSources")

class ProcessCcdTask(pipeBase.CmdLineTask):
    """Process a CCD
    
    Available steps include:
    - instrument signature removal (ISR)
    - calibrate
    - detect sources
    - measure sources
    """
    ConfigClass = ProcessCcdConfig
    _DefaultName = "processCcd"

    def __init__(self, **kwargs):
        pipeBase.CmdLineTask.__init__(self, **kwargs)
        self.makeSubtask("isr")
        self.makeSubtask("calibrate")
        self.schema = afwTable.SourceTable.makeMinimalSchema()
        self.algMetadata = dafBase.PropertyList()
        if self.config.doDetection:
            self.makeSubtask("detection", schema=self.schema)
        if self.config.doDeblend:
            self.makeSubtask("deblend", schema=self.schema)
        if self.config.doMeasurement:
            self.makeSubtask("measurement", schema=self.schema, algMetadata=self.algMetadata)

    @pipeBase.timeMethod
    def run(self, sensorRef, sources=None):
        """Process one CCD
        
        @param sensorRef: sensor-level butler data reference
        @return pipe_base Struct containing these fields:
        - postIsrExposure: exposure after ISR performed if calib.doIsr or config.doCalibrate, else None
        - exposure: calibrated exposure (calexp): as computed if config.doCalibrate,
            else as upersisted and updated if config.doDetection, else None
        - calib: object returned by calibration process if config.doCalibrate, else None
        - apCorr: aperture correction: as computed config.doCalibrate, else as unpersisted
            if config.doMeasure, else None
        - sources: detected source if config.doPhotometry, else None
        """
        self.log.log(self.log.INFO, "Processing %s" % (sensorRef.dataId))

        # We make one IdFactory that will be used by both icSrc and src datasets;
        # I don't know if this is the way we ultimately want to do things, but at least
        # this ensures the source IDs are fully unique.
        expBits = sensorRef.get("ccdExposureId_bits")
        expId = long(sensorRef.get("ccdExposureId"))
        idFactory = afwTable.IdFactory.makeSource(expId, 64 - expBits)

        # initialize outputs
        postIsrExposure = None
        calExposure = None
        calib = None
<<<<<<< HEAD
        apCorr = None
        sources = None
=======
        psf = None
>>>>>>> 8428298b
        
        if self.config.doIsr:
            postIsrExposure = self.isr.run(sensorRef).exposure

        if self.config.doCalibrate:
            if postIsrExposure is None:
                postIsrExposure = sensorRef.get("postISRCCD")
            calib = self.calibrate.run(postIsrExposure, idFactory=idFactory)
            psf = calib.psf
            calExposure = calib.exposure
            apCorr = calib.apCorr
            if self.config.doWriteCalibrate:
                sensorRef.put(calib.sources, "icSrc")
                if calib.psf is not None:
                    sensorRef.put(calib.psf, "psf")
                if calib.apCorr is not None:
                    sensorRef.put(calib.apCorr, "apCorr")
                if calib.matches is not None:
                    normalizedMatches = afwTable.packMatches(calib.matches)
                    normalizedMatches.table.setMetadata(calib.matchMeta)
                    sensorRef.put(normalizedMatches, "icMatch")

        if self.config.doDetection:
            if calExposure is None:
                if not sensorRef.datasetExists("calexp"):
                    raise pipeBase.TaskError("doCalibrate false, doDetection true and calexp does not exist")
                calExposure = sensorRef.get("calexp")
            if calib is None or calib.psf is None:
                psf = sensorRef.get("psf")
                calExposure.setPsf(psf)
            table = afwTable.SourceTable.make(self.schema, idFactory)
            table.setMetadata(self.algMetadata)
            sources = self.detection.makeSourceCatalog(table, calExposure).sources

<<<<<<< HEAD
        if self.config.doWriteCalibrate:
            # wait until after detection, since that sets detected mask bits and may tweak the background;
            # note that this overwrites an existing calexp if doCalibrate false
            if calExposure is None:
                self.log.log(self.log.WARN, "calibrated exposure is None; cannot save it")
            else:
                sensorRef.put(calExposure, "calexp")
=======
        if self.config.doDeblend:
            if calExposure is None:
                calExposure = sensorRef.get('calexp')
            if psf is None:
                psf = sensorRef.get('psf')

            assert(calExposure)
            assert(psf)
            assert(sources)
            self.deblend.run(calExposure, sources, psf)
>>>>>>> 8428298b

        if self.config.doMeasurement:
            if apCorr is None:
                apCorr = sensorRef.get("apCorr")
            self.measurement.run(calExposure, sources, apCorr)

        if sources is not None and self.config.doWriteSources:
<<<<<<< HEAD
            sensorRef.put(sources, "src")

=======
            if self.config.doWriteHeavyFootprintsInSources:
                sources.setWriteHeavyFootprints(True)
            sensorRef.put(sources, 'src')
            
>>>>>>> 8428298b
        return pipeBase.Struct(
            postIsrExposure = postIsrExposure,
            exposure = calExposure,
            calib = calib,
            apCorr = apCorr,
            sources = sources,
        )<|MERGE_RESOLUTION|>--- conflicted
+++ resolved
@@ -122,12 +122,9 @@
         postIsrExposure = None
         calExposure = None
         calib = None
-<<<<<<< HEAD
         apCorr = None
         sources = None
-=======
         psf = None
->>>>>>> 8428298b
         
         if self.config.doIsr:
             postIsrExposure = self.isr.run(sensorRef).exposure
@@ -162,7 +159,6 @@
             table.setMetadata(self.algMetadata)
             sources = self.detection.makeSourceCatalog(table, calExposure).sources
 
-<<<<<<< HEAD
         if self.config.doWriteCalibrate:
             # wait until after detection, since that sets detected mask bits and may tweak the background;
             # note that this overwrites an existing calexp if doCalibrate false
@@ -170,7 +166,7 @@
                 self.log.log(self.log.WARN, "calibrated exposure is None; cannot save it")
             else:
                 sensorRef.put(calExposure, "calexp")
-=======
+
         if self.config.doDeblend:
             if calExposure is None:
                 calExposure = sensorRef.get('calexp')
@@ -181,7 +177,7 @@
             assert(psf)
             assert(sources)
             self.deblend.run(calExposure, sources, psf)
->>>>>>> 8428298b
+
 
         if self.config.doMeasurement:
             if apCorr is None:
@@ -189,15 +185,10 @@
             self.measurement.run(calExposure, sources, apCorr)
 
         if sources is not None and self.config.doWriteSources:
-<<<<<<< HEAD
-            sensorRef.put(sources, "src")
-
-=======
             if self.config.doWriteHeavyFootprintsInSources:
                 sources.setWriteHeavyFootprints(True)
             sensorRef.put(sources, 'src')
             
->>>>>>> 8428298b
         return pipeBase.Struct(
             postIsrExposure = postIsrExposure,
             exposure = calExposure,
