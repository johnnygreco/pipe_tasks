#!/usr/bin/env python
#
# LSST Data Management System
# Copyright 2008, 2009, 2010 LSST Corporation.
#
# This product includes software developed by the
# LSST Project (http://www.lsst.org/).
#
# This program is free software: you can redistribute it and/or modify
# it under the terms of the GNU General Public License as published by
# the Free Software Foundation, either version 3 of the License, or
# (at your option) any later version.
#
# This program is distributed in the hope that it will be useful,
# but WITHOUT ANY WARRANTY; without even the implied warranty of
# MERCHANTABILITY or FITNESS FOR A PARTICULAR PURPOSE.    See the
# GNU General Public License for more details.
#
# You should have received a copy of the LSST License Statement and
# the GNU General Public License along with this program.  If not,
# see <http://www.lsstcorp.org/LegalNotices/>.
#
import lsst.pex.config as pexConfig
import lsst.pex.exceptions as pexExceptions
import lsst.afw.geom as afwGeom
import lsst.pipe.base as pipeBase

<<<<<<< HEAD
__all__ = ["BaseSelectImagesTask", "BaseExposureInfo", "WcsSelectImagesTask"]
=======
__all__ = ["BaseSelectImagesTask", "BaseExposureInfo", "BadSelectImagesTask", "DatabaseSelectImagesConfig"]
>>>>>>> 96091d31

class DatabaseSelectImagesConfig(pexConfig.Config):
    """Configuration for BaseSelectImagesTask, using a database"""
    host = pexConfig.Field(
        doc = "Database server host name",
        dtype = str,
    )
    port = pexConfig.Field(
        doc = "Database server port",
        dtype = int,
    )
    database = pexConfig.Field(
        doc = "Name of database",
        dtype = str,
    )
    maxExposures = pexConfig.Field(
        doc = "maximum exposures to select; intended for debugging; ignored if None",
        dtype = int,
        optional = True,
    )

<<<<<<< HEAD

class BaseExposureInfo(pipeBase.Struct):
=======
class BaseExposureInfo(object):
>>>>>>> 96091d31
    """Data about a selected exposure
    """
    def __init__(self, dataId, coordList):
        """Create exposure information that can be used to generate data references

        The object has the following fields:
        - dataId: data ID of exposure (a dict)
        - coordList: a list of corner coordinates of the exposure (list of afwCoord.IcrsCoord)
        plus any others items that are desired
        """
        super(BaseExposureInfo, self).__init__(dataId=dataId, coordList=coordList)


class BaseSelectImagesTask(pipeBase.Task):
    """Base task for selecting images suitable for coaddition
    """
    ConfigClass = pexConfig.Config
    _DefaultName = "selectImages"
    
    @pipeBase.timeMethod
    def run(self, coordList):
        """Select images suitable for coaddition in a particular region
        
        @param[in] coordList: list of coordinates defining region of interest; if None then select all images
        subclasses may add additional keyword arguments, as required
        
        @return a pipeBase Struct containing:
        - exposureInfoList: a list of exposure information objects (subclasses of BaseExposureInfo),
            which have at least the following fields:
            - dataId: data ID dictionary
            - coordList: coordinates of the corner of the exposure (list of afwCoord.IcrsCoord)
        """
        raise NotImplementedError()
    
    def _runArgDictFromDataId(self, dataId):
        """Extract keyword arguments for run (other than coordList) from a data ID
        
        @return keyword arguments for run (other than coordList), as a dict
        """
        raise NotImplementedError()
    
    def runDataRef(self, dataRef, coordList, makeDataRefList=True, selectDataList=[]):
        """Run based on a data reference

        This delegates to run() and _runArgDictFromDataId() to do the actual
        selection. In the event that the selectDataList is non-empty, this will
        be used to further restrict the selection, providing the user with
        additional control over the selection.

        @param[in] dataRef: data reference; must contain any extra keys needed by the subclass
        @param[in] coordList: list of coordinates defining region of interest; if None, search the whole sky
        @param[in] makeDataRefList: if True, return dataRefList
        @param[in] selectDataList: List of SelectStruct with dataRefs to consider for selection
        @return a pipeBase Struct containing:
        - exposureInfoList: a list of objects derived from ExposureInfo
        - dataRefList: a list of data references (None if makeDataRefList False)
        """
        runArgDict = self._runArgDictFromDataId(dataRef.dataId)
        exposureInfoList = self.run(coordList, **runArgDict).exposureInfoList

        if len(selectDataList) > 0 and len(exposureInfoList) > 0:
            # Restrict the exposure selection further
            ccdKeys, ccdValues = _extractKeyValue(exposureInfoList)
            inKeys, inValues = _extractKeyValue([s.dataRef for s in selectDataList], keys=ccdKeys)
            inValues = set(inValues)
            newExposureInfoList = []
            for info, ccdVal in zip(exposureInfoList, ccdValues):
                if ccdVal in inValues:
                    newExposureInfoList.append(info)
                else:
                    self.log.info("De-selecting exposure %s: not in selectDataList" % info.dataId)
            exposureInfoList = newExposureInfoList

        if makeDataRefList:
            butler = dataRef.butlerSubset.butler
            dataRefList = [butler.dataRef(
                datasetType = "calexp",
<<<<<<< HEAD
                dataId = ccdInfo.dataId,
                ) for ccdInfo in exposureInfoList]
=======
                dataId = expInfo.dataId,
            ) for expInfo in exposureInfoList]
>>>>>>> 96091d31
        else:
            dataRefList = None

        return pipeBase.Struct(
            dataRefList = dataRefList,
            exposureInfoList = exposureInfoList,
        )


def _extractKeyValue(dataList, keys=None):
    """Extract the keys and values from a list of dataIds

    The input dataList is a list of objects that have 'dataId' members.
    This allows it to be used for both a list of data references and a
    list of ExposureInfo
    """
    assert len(dataList) > 0
    if keys is None:
        keys = sorted(dataList[0].dataId.keys())
    keySet = set(keys)
    values = list()
    for data in dataList:
        thisKeys = set(data.dataId.keys())
        if thisKeys != keySet:
            raise RuntimeError("DataId keys inconsistent: %s vs %s" % (keySet, thisKeys))
        values.append(tuple(data.dataId[k] for k in keys))
    return keys, values


class SelectStruct(pipeBase.Struct):
    """A container for data to be passed to the WcsSelectImagesTask"""
    def __init__(self, dataRef, wcs, dims):
        super(SelectStruct, self).__init__(dataRef=dataRef, wcs=wcs, dims=dims)


<<<<<<< HEAD
class WcsSelectImagesTask(BaseSelectImagesTask):
    """Select images using their Wcs"""
    def runDataRef(self, dataRef, coordList, makeDataRefList=True, selectDataList=[]):
        """Images in the selectDataList that overlap the region specified by the
        coordList are selected.

        This comparison is conservative and non-exact: images that do not
        actually overlap the coordList (but are close to it) may also be
        selected.

        @param dataRef: Data reference for coadd/tempExp (with tract, patch)
        @param coordList: List of Coord specifying boundary of patch
        @param makeDataRefList: Construct a list of data references?
        @param selectDataList: List of SelectStruct, to consider for selection
        """
        dataRefList = []
        exposureInfoList = []
        for data in selectDataList:
            dataRef = data.dataRef
            wcs = data.wcs
            nx,ny = data.dims
            try:
                bbox = afwGeom.Box2D(afwGeom.Point2D(0,0), afwGeom.Extent2D(nx, ny))
                bounds = afwGeom.Box2D()
                for coord in coordList:
                    pix = wcs.skyToPixel(coord) # May throw() if wcslib barfs
                    bounds.include(pix)
                if not bbox.overlaps(bounds):
                    self.log.logdebug("De-selecting calexp %s" % dataRef.dataId)
                    continue
                self.log.info("Selecting calexp %s" % dataRef.dataId)
                dataRefList.append(dataRef)
                corners = [wcs.pixelToSky(x,y) for x in (0, nx) for y in (0, ny)]
                exposureInfoList.append(BaseExposureInfo(dataRef.dataId, corners))
            except pexExceptions.LsstCppException, e:
                if not isinstance(e.message, pexExceptions.DomainErrorException):
                    raise
                # Particularly interested in catching problems from wcslib, which may throw() if this exposure
                # is far from the coordinates under consideration.
                self.log.logdebug("WCS error in testing calexp %s (%s): deselecting" % (dataRef.dataId, e))

        return pipeBase.Struct(
            dataRefList = dataRefList if makeDataRefList else None,
            exposureInfoList = exposureInfoList,
        )
=======
    def _runArgDictFromDataId(self, dataId):        
        raise RuntimeError("No select task specified")
>>>>>>> 96091d31
<|MERGE_RESOLUTION|>--- conflicted
+++ resolved
@@ -25,11 +25,7 @@
 import lsst.afw.geom as afwGeom
 import lsst.pipe.base as pipeBase
 
-<<<<<<< HEAD
-__all__ = ["BaseSelectImagesTask", "BaseExposureInfo", "WcsSelectImagesTask"]
-=======
-__all__ = ["BaseSelectImagesTask", "BaseExposureInfo", "BadSelectImagesTask", "DatabaseSelectImagesConfig"]
->>>>>>> 96091d31
+__all__ = ["BaseSelectImagesTask", "BaseExposureInfo", "WcsSelectImagesTask", "DatabaseSelectImagesConfig"]
 
 class DatabaseSelectImagesConfig(pexConfig.Config):
     """Configuration for BaseSelectImagesTask, using a database"""
@@ -51,12 +47,7 @@
         optional = True,
     )
 
-<<<<<<< HEAD
-
 class BaseExposureInfo(pipeBase.Struct):
-=======
-class BaseExposureInfo(object):
->>>>>>> 96091d31
     """Data about a selected exposure
     """
     def __init__(self, dataId, coordList):
@@ -132,15 +123,9 @@
 
         if makeDataRefList:
             butler = dataRef.butlerSubset.butler
-            dataRefList = [butler.dataRef(
-                datasetType = "calexp",
-<<<<<<< HEAD
-                dataId = ccdInfo.dataId,
-                ) for ccdInfo in exposureInfoList]
-=======
-                dataId = expInfo.dataId,
-            ) for expInfo in exposureInfoList]
->>>>>>> 96091d31
+            dataRefList = [butler.dataRef(datasetType = "calexp",
+                                          dataId = expInfo.dataId,
+                                          ) for expInfo in exposureInfoList]
         else:
             dataRefList = None
 
@@ -176,7 +161,6 @@
         super(SelectStruct, self).__init__(dataRef=dataRef, wcs=wcs, dims=dims)
 
 
-<<<<<<< HEAD
 class WcsSelectImagesTask(BaseSelectImagesTask):
     """Select images using their Wcs"""
     def runDataRef(self, dataRef, coordList, makeDataRefList=True, selectDataList=[]):
@@ -221,8 +205,4 @@
         return pipeBase.Struct(
             dataRefList = dataRefList if makeDataRefList else None,
             exposureInfoList = exposureInfoList,
-        )
-=======
-    def _runArgDictFromDataId(self, dataId):        
-        raise RuntimeError("No select task specified")
->>>>>>> 96091d31
+        )